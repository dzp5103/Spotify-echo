--- conflicted
+++ resolved
@@ -3,13 +3,10 @@
 
 const js = require('@eslint/js');
 const globals = require('globals');
-<<<<<<< HEAD
-const reactPlugin = require('eslint-plugin-react');
-const reactHooksPlugin = require('eslint-plugin-react-hooks');
-=======
+
 const react = require('eslint-plugin-react');
 const reactHooks = require('eslint-plugin-react-hooks');
->>>>>>> d55bfd88
+
 
 module.exports = [
   // Base recommended configuration
@@ -43,17 +40,11 @@
   
   // Configuration for React files (including .js files with JSX)
   {
-<<<<<<< HEAD
-    files: ['src/**/*.jsx', 'src/**/*.tsx'],
-    plugins: {
-      react: reactPlugin,
-      'react-hooks': reactHooksPlugin,
-=======
+
     files: ['src/**/*.jsx', 'src/**/*.tsx', 'src/**/*.js'],
     plugins: {
       react,
       'react-hooks': reactHooks,
->>>>>>> d55bfd88
     },
     languageOptions: {
       parserOptions: {
@@ -66,13 +57,10 @@
       },
     },
     rules: {
-<<<<<<< HEAD
-      ...reactPlugin.configs.recommended.rules,
-      ...reactHooksPlugin.configs.recommended.rules,
-=======
+
       ...react.configs.recommended.rules,
       ...reactHooks.configs.recommended.rules,
->>>>>>> d55bfd88
+
       'react/react-in-jsx-scope': 'off',
       'react/jsx-uses-react': 'off',
       'react/prop-types': 'off',
