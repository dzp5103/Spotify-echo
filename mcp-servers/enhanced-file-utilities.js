#!/usr/bin/env node

/**
 * Enhanced FileMCP Utilities for EchoTune AI
 * Provides improved file handling, validation, and security
 * Implements comprehensive error checking and performance monitoring
 */

const fs = require('fs').promises;
const path = require('path');
const crypto = require('crypto');

class EnhancedFileMCP {
  constructor(options = {}) {
    this.allowedDirectories = options.allowedDirectories || [
      process.cwd(),
      path.join(process.cwd(), 'src'),
      path.join(process.cwd(), 'scripts'),
      path.join(process.cwd(), 'mcp-server'),
      path.join(process.cwd(), 'tests'),
      path.join(process.cwd(), 'docs')
    ];
    
    this.allowedExtensions = options.allowedExtensions || [
      '.js', '.jsx', '.ts', '.tsx', '.json', '.md', '.txt', '.yml', '.yaml',
      '.py', '.sh', '.css', '.html', '.env'
    ];
    
    this.operationLog = [];
    this.performanceMetrics = new Map();
    this.validationRules = new Map();
    
    this.initializeValidationRules();
  }

  initializeValidationRules() {
    // File size limits
    this.validationRules.set('maxFileSize', 10 * 1024 * 1024); // 10MB
    this.validationRules.set('maxOperationsPerMinute', 100);
    this.validationRules.set('maxAuditLogSize', 1000);
    
    // Security patterns to detect
    this.validationRules.set('dangerousPatterns', [
      /eval\s*\(/,
      /Function\s*\(/,
      /process\.exit\s*\(/,
      /require\s*\(\s*['"]child_process['"]/,
      /rm\s+-rf\s+/,
      /sudo\s+/
    ]);
  }

  /**
   * Validate file path security
   */
  validatePath(filePath) {
    const resolvedPath = path.resolve(filePath);
    
    // Check if path is within allowed directories
    const isAllowed = this.allowedDirectories.some(allowedDir => {
      const resolvedAllowed = path.resolve(allowedDir);
      return resolvedPath.startsWith(resolvedAllowed);
    });
    
    if (!isAllowed) {
      throw new Error(`Security violation: Path outside allowed directories: ${resolvedPath}`);
    }

    // Check file extension only for files with extensions
    const ext = path.extname(resolvedPath);
    if (ext && this.allowedExtensions.length > 0 && !this.allowedExtensions.includes(ext)) {
      throw new Error(`Security violation: File extension not allowed: ${ext}`);
    }

    // Check for path traversal attacks
    if (resolvedPath.includes('..') || resolvedPath.includes('./')) {
      throw new Error(`Security violation: Path traversal detected: ${filePath}`);
    }

    return resolvedPath;
  }

  /**
   * Validate file content for security issues
   */
  validateContent(content, operation, filePath = '') {
    const dangerousPatterns = this.validationRules.get('dangerousPatterns');
    const maxSize = this.validationRules.get('maxFileSize');
    const fileExtension = path.extname(filePath).toLowerCase();
    
    // Check file size
    if (content.length > maxSize) {
      throw new Error(`Validation error: File size exceeds limit (${maxSize} bytes)`);
    }

    // Check for dangerous patterns in write operations
    if (operation === 'write' || operation === 'create') {
      for (const pattern of dangerousPatterns) {
        if (pattern.test(content)) {
          // Skip certain patterns in configuration files if they're in valid contexts
          if (this.isValidConfigurationContext(content, pattern, fileExtension)) {
            continue;
          }
          throw new Error(`Security violation: Dangerous pattern detected: ${pattern.source}`);
        }
      }
    }

    return true;
  }

  /**
   * Enhanced file reading with validation and monitoring
   */
  async readFile(filePath, options = {}) {
    const startTime = Date.now();
    const operationId = this.generateOperationId();
    
    try {
      const validatedPath = this.validatePath(filePath);
      
      // Check if file exists
      await fs.access(validatedPath);
      
      // Get file stats for validation
      const stats = await fs.stat(validatedPath);
      if (stats.size > this.validationRules.get('maxFileSize')) {
        throw new Error(`File too large: ${stats.size} bytes`);
      }
      
      const content = await fs.readFile(validatedPath, options.encoding || 'utf8');
      const endTime = Date.now();
      
      const result = {
        success: true,
        content,
        metadata: {
          path: validatedPath,
          size: content.length,
          encoding: options.encoding || 'utf8',
          timestamp: new Date().toISOString(),
          operationId,
          performanceMs: endTime - startTime
        }
      };
      
      this.logOperation('read', filePath, true, result.metadata);
      this.recordPerformance('read', endTime - startTime);
      
      return result;
      
    } catch (error) {
      const endTime = Date.now();
      this.logOperation('read', filePath, false, {
        error: error.message,
        operationId,
        performanceMs: endTime - startTime
      });
      throw error;
    }
  }

  /**
   * Enhanced file writing with comprehensive validation
   */
  async writeFile(filePath, content, options = {}) {
    const startTime = Date.now();
    const operationId = this.generateOperationId();
    
    try {
      const validatedPath = this.validatePath(filePath);
      
      // Validate content
      this.validateContent(content, 'write');
      
      // Ensure directory exists
      await fs.mkdir(path.dirname(validatedPath), { recursive: true });
      
      // Create backup if file exists and backup is requested
      if (options.createBackup && await this.fileExists(validatedPath)) {
        const backupPath = `${validatedPath}.backup.${Date.now()}`;
        await fs.copyFile(validatedPath, backupPath);
      }
      
      await fs.writeFile(validatedPath, content, {
        encoding: options.encoding || 'utf8',
        mode: options.mode || 0o644
      });
      
      const endTime = Date.now();
      
      const result = {
        success: true,
        path: validatedPath,
        size: content.length,
        metadata: {
          timestamp: new Date().toISOString(),
          operationId,
          performanceMs: endTime - startTime,
          backupCreated: options.createBackup && await this.fileExists(`${validatedPath}.backup.${Date.now() - 1000}`)
        }
      };
      
      this.logOperation('write', filePath, true, result.metadata);
      this.recordPerformance('write', endTime - startTime);
      
      return result;
      
    } catch (error) {
      const endTime = Date.now();
      this.logOperation('write', filePath, false, {
        error: error.message,
        operationId,
        performanceMs: endTime - startTime
      });
      throw error;
    }
  }

  /**
   * Enhanced directory listing with metadata
   */
  async listDirectory(dirPath, options = {}) {
    const startTime = Date.now();
    const operationId = this.generateOperationId();
    
    try {
      const validatedPath = this.validatePath(dirPath);
      const items = await fs.readdir(validatedPath, { withFileTypes: true });
      
      const result = [];
      for (const item of items) {
        const itemPath = path.join(validatedPath, item.name);
        const stats = await fs.stat(itemPath).catch(() => null);
        
        result.push({
          name: item.name,
          type: item.isDirectory() ? 'directory' : 'file',
          path: itemPath,
          size: stats ? stats.size : 0,
          modified: stats ? stats.mtime.toISOString() : null,
          extension: item.isFile() ? path.extname(item.name) : null
        });
      }
      
      const endTime = Date.now();
      
      const response = {
        success: true,
        items: result,
        metadata: {
          path: validatedPath,
          itemCount: result.length,
          timestamp: new Date().toISOString(),
          operationId,
          performanceMs: endTime - startTime
        }
      };
      
      this.logOperation('list', dirPath, true, response.metadata);
      this.recordPerformance('list', endTime - startTime);
      
      return response;
      
    } catch (error) {
      const endTime = Date.now();
      this.logOperation('list', dirPath, false, {
        error: error.message,
        operationId,
        performanceMs: endTime - startTime
      });
      throw error;
    }
  }

  /**
   * Check if a dangerous pattern is in a valid configuration context
   */
  isValidConfigurationContext(content, pattern, fileExtension) {
    // Allow process.exit in package.json scripts and .js files when used appropriately
    if (pattern.source === 'process\\.exit\\s*\\(' && 
        (fileExtension === '.json' || fileExtension === '.js')) {
      
      // In package.json, process.exit in scripts is usually legitimate
      if (fileExtension === '.json') {
        try {
          const parsed = JSON.parse(content);
          return parsed.scripts !== undefined;
        } catch {
          return false;
        }
      }
      
      // In JS files, allow process.exit in error handling contexts
      if (fileExtension === '.js') {
        const lines = content.split('\n');
        const matchingLines = lines.filter(line => pattern.test(line));
        return matchingLines.every(line => {
          return line.includes('catch') || 
                 line.includes('error') || 
                 line.includes('//') ||
                 line.includes('finally') ||
                 line.trim().startsWith('//');
        });
      }
    }
    
    return false;
  }

  /**
   * File validation and analysis
   */
  async validateFile(filePath) {
    const startTime = Date.now();
    
    try {
      const validatedPath = this.validatePath(filePath);
      const stats = await fs.stat(validatedPath);
      const content = await fs.readFile(validatedPath, 'utf8');
      
      const analysis = {
        path: validatedPath,
        size: stats.size,
        lines: content.split('\n').length,
        encoding: 'utf8',
        extension: path.extname(validatedPath),
        isValid: true,
        securityIssues: [],
        performance: Date.now() - startTime
      };
      
<<<<<<< HEAD
      // Check for security issues only in executable files
      const extension = path.extname(validatedPath).toLowerCase();
      const executableExtensions = ['.js', '.ts', '.py', '.sh', '.bash', '.zsh', '.ps1', '.bat', '.cmd'];
      const configExtensions = ['.json', '.yml', '.yaml', '.toml', '.ini', '.env', '.conf', '.config'];
      
      // Only apply dangerous pattern checks to executable files, not config files
      if (executableExtensions.includes(extension) && !configExtensions.includes(extension)) {
        const dangerousPatterns = this.validationRules.get('dangerousPatterns');
        for (const pattern of dangerousPatterns) {
          if (pattern.test(content)) {
=======
      // Check for security issues
      const dangerousPatterns = this.validationRules.get('dangerousPatterns');
      const fileExtension = path.extname(validatedPath).toLowerCase();
      
      for (const pattern of dangerousPatterns) {
        if (pattern.test(content)) {
          // Check if this is a valid configuration context
          if (!this.isValidConfigurationContext(content, pattern, fileExtension)) {
>>>>>>> b5c436f7
            analysis.securityIssues.push({
              pattern: pattern.source,
              type: 'dangerous_code',
              severity: 'high'
            });
          }
        }
      }
      
      analysis.isValid = analysis.securityIssues.length === 0;
      
      this.logOperation('validate', filePath, true, {
        issues: analysis.securityIssues.length,
        performance: analysis.performance
      });
      
      return analysis;
      
    } catch (error) {
      this.logOperation('validate', filePath, false, { error: error.message });
      throw error;
    }
  }

  /**
   * Batch file operations with rollback capability
   */
  async batchOperations(operations) {
    const batchId = this.generateOperationId();
    const results = [];
    const rollbackOperations = [];
    
    try {
      for (const operation of operations) {
        const { type, path: filePath, content, options = {} } = operation;
        
        let result;
        switch (type) {
          case 'read':
            result = await this.readFile(filePath, options);
            break;
          case 'write':
            // Create backup for rollback
            if (await this.fileExists(filePath)) {
              const backupContent = await fs.readFile(filePath, 'utf8');
              rollbackOperations.push({
                type: 'write',
                path: filePath,
                content: backupContent
              });
            } else {
              rollbackOperations.push({
                type: 'delete',
                path: filePath
              });
            }
            result = await this.writeFile(filePath, content, options);
            break;
          case 'list':
            result = await this.listDirectory(filePath, options);
            break;
          default:
            throw new Error(`Unknown operation type: ${type}`);
        }
        
        results.push({ operation, result });
      }
      
      this.logOperation('batch', `${operations.length} operations`, true, {
        batchId,
        operationCount: operations.length
      });
      
      return {
        success: true,
        results,
        batchId,
        rollbackAvailable: rollbackOperations.length > 0
      };
      
    } catch (error) {
      // Attempt rollback
      if (rollbackOperations.length > 0) {
        try {
          for (const rollback of rollbackOperations.reverse()) {
            if (rollback.type === 'write') {
              await fs.writeFile(rollback.path, rollback.content);
            } else if (rollback.type === 'delete') {
              await fs.unlink(rollback.path);
            }
          }
        } catch (rollbackError) {
          console.error('Rollback failed:', rollbackError.message);
        }
      }
      
      this.logOperation('batch', `${operations.length} operations`, false, {
        batchId,
        error: error.message,
        rollbackAttempted: rollbackOperations.length > 0
      });
      
      throw error;
    }
  }

  /**
   * Utility methods
   */
  async fileExists(filePath) {
    try {
      await fs.access(filePath);
      return true;
    } catch {
      return false;
    }
  }

  generateOperationId() {
    return crypto.randomBytes(8).toString('hex');
  }

  logOperation(operation, path, success, details = {}) {
    const logEntry = {
      id: this.generateOperationId(),
      timestamp: new Date().toISOString(),
      operation,
      path,
      success,
      details
    };
    
    this.operationLog.push(logEntry);
    
    // Keep only recent operations
    const maxLogs = this.validationRules.get('maxAuditLogSize');
    if (this.operationLog.length > maxLogs) {
      this.operationLog = this.operationLog.slice(-maxLogs);
    }
    
    console.log(`📁 FileMCP ${success ? '✅' : '❌'}: ${operation} on ${path}`);
    return logEntry;
  }

  recordPerformance(operation, durationMs) {
    if (!this.performanceMetrics.has(operation)) {
      this.performanceMetrics.set(operation, []);
    }
    
    const metrics = this.performanceMetrics.get(operation);
    metrics.push(durationMs);
    
    // Keep only recent 100 measurements
    if (metrics.length > 100) {
      metrics.splice(0, metrics.length - 100);
    }
  }

  /**
   * Get performance analytics
   */
  getPerformanceAnalytics() {
    const analytics = {};
    
    for (const [operation, measurements] of this.performanceMetrics) {
      if (measurements.length > 0) {
        const avg = measurements.reduce((a, b) => a + b, 0) / measurements.length;
        const min = Math.min(...measurements);
        const max = Math.max(...measurements);
        
        analytics[operation] = {
          averageMs: Math.round(avg * 100) / 100,
          minMs: min,
          maxMs: max,
          count: measurements.length
        };
      }
    }
    
    return analytics;
  }

  /**
   * Get audit trail
   */
  getAuditTrail(limit = 50) {
    return this.operationLog
      .slice(-limit)
      .reverse();
  }

  /**
   * Health check
   */
  async healthCheck() {
    try {
      const testPath = path.join(process.cwd(), 'package.json');
      await this.readFile(testPath);
      
      return {
        status: 'healthy',
        timestamp: new Date().toISOString(),
        metrics: this.getPerformanceAnalytics(),
        recentOperations: this.operationLog.length,
        allowedDirectories: this.allowedDirectories.length,
        allowedExtensions: this.allowedExtensions.length
      };
    } catch (error) {
      return {
        status: 'unhealthy',
        error: error.message,
        timestamp: new Date().toISOString()
      };
    }
  }
}

module.exports = { EnhancedFileMCP };

// CLI usage
if (require.main === module) {
  const fileMCP = new EnhancedFileMCP();
  
  const command = process.argv[2];
  const args = process.argv.slice(3);
  
  async function runCommand() {
    try {
      switch (command) {
        case 'health':
          const health = await fileMCP.healthCheck();
          console.log(JSON.stringify(health, null, 2));
          break;
        case 'read':
          if (!args[0]) throw new Error('Path required');
          const content = await fileMCP.readFile(args[0]);
          console.log(JSON.stringify(content, null, 2));
          break;
        case 'list':
          if (!args[0]) throw new Error('Directory path required');
          const listing = await fileMCP.listDirectory(args[0]);
          console.log(JSON.stringify(listing, null, 2));
          break;
        case 'validate':
          if (!args[0]) throw new Error('File path required');
          const validation = await fileMCP.validateFile(args[0]);
          console.log(JSON.stringify(validation, null, 2));
          break;
        case 'audit':
          const audit = fileMCP.getAuditTrail(parseInt(args[0]) || 20);
          console.log(JSON.stringify(audit, null, 2));
          break;
        case 'performance':
          const perf = fileMCP.getPerformanceAnalytics();
          console.log(JSON.stringify(perf, null, 2));
          break;
        default:
          console.log('Available commands: health, read, list, validate, audit, performance');
      }
    } catch (error) {
      console.error('Error:', error.message);
      process.exit(1);
    }
  }
  
  runCommand();
}<|MERGE_RESOLUTION|>--- conflicted
+++ resolved
@@ -330,18 +330,7 @@
         performance: Date.now() - startTime
       };
       
-<<<<<<< HEAD
-      // Check for security issues only in executable files
-      const extension = path.extname(validatedPath).toLowerCase();
-      const executableExtensions = ['.js', '.ts', '.py', '.sh', '.bash', '.zsh', '.ps1', '.bat', '.cmd'];
-      const configExtensions = ['.json', '.yml', '.yaml', '.toml', '.ini', '.env', '.conf', '.config'];
-      
-      // Only apply dangerous pattern checks to executable files, not config files
-      if (executableExtensions.includes(extension) && !configExtensions.includes(extension)) {
-        const dangerousPatterns = this.validationRules.get('dangerousPatterns');
-        for (const pattern of dangerousPatterns) {
-          if (pattern.test(content)) {
-=======
+
       // Check for security issues
       const dangerousPatterns = this.validationRules.get('dangerousPatterns');
       const fileExtension = path.extname(validatedPath).toLowerCase();
@@ -350,7 +339,7 @@
         if (pattern.test(content)) {
           // Check if this is a valid configuration context
           if (!this.isValidConfigurationContext(content, pattern, fileExtension)) {
->>>>>>> b5c436f7
+
             analysis.securityIssues.push({
               pattern: pattern.source,
               type: 'dangerous_code',
