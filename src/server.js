const express = require('express');
const http = require('http');
const socketIo = require('socket.io');
const path = require('path');
const dotenv = require('dotenv');
const axios = require('axios');
const crypto = require('crypto');
const { URLSearchParams } = require('url');
const compression = require('compression');

// Load environment variables
dotenv.config();

// Import Redis and session management
const session = require('express-session');
const { initializeRedis, getRedisManager } = require('./utils/redis');
const { createRedisSession } = require('./auth/redis-session-store');

// Import configuration and validation
const { validateProductionConfig, getEnvironmentConfig } = require('./config/production');

// Validate production configuration
try {
  validateProductionConfig();
} catch (error) {
  console.error('Configuration Error:', error.message);
  process.exit(1);
}

const config = getEnvironmentConfig();

// Import API routes and middleware
const chatRoutes = require('./api/routes/chat');
const recommendationRoutes = require('./api/routes/recommendations');
const spotifyRoutes = require('./api/routes/spotify');
const providersRoutes = require('./api/routes/providers');
const databaseRoutes = require('./api/routes/database');
const playlistRoutes = require('./api/routes/playlists');
const settingsRoutes = require('./api/routes/settings');
const analyticsRoutes = require('./api/routes/analytics');
const insightsRoutes = require('./api/routes/insights'); // Enhanced Spotify insights with caching and pagination
const feedbackRoutes = require('./api/routes/feedback'); // New feedback system
const musicDiscoveryRoutes = require('./api/routes/music-discovery'); // New music discovery system
const llmProvidersRoutes = require('./api/routes/llm-providers'); // Enhanced LLM provider management
const advancedSettingsRoutes = require('./api/advanced-settings'); // Advanced Settings UI API
const docsRoutes = require('./api/routes/docs'); // API documentation
const adminRoutes = require('./api/routes/admin'); // MongoDB admin dashboard and tools
const enhancedMCPRoutes = require('./api/routes/enhanced-mcp'); // Enhanced MCP and multimodel capabilities
<<<<<<< HEAD
// Import enhanced authentication system
const { createAuthMiddleware } = require('./auth/auth-middleware');
const { router: authRoutes, initializeAuthRoutes } = require('./auth/auth-routes');

=======
const workflowRoutes = require('../agent-workflow/workflow-api'); // Dynamic workflow management
>>>>>>> 9e136dea
const {
  extractUser,
  ensureDatabase,
  errorHandler,
  requestLogger,
  corsMiddleware,
  createRateLimit,
  sanitizeInput,
  requestSizeLimit,
  securityHeaders,
  authRateLimit,
  apiRateLimit,
  spotifyRateLimit,
  chatRateLimit,
} = require('./api/middleware');

// Import enhanced systems
const healthRoutes = require('./api/health/health-routes');
const cacheManager = require('./api/cache/redis-cache-manager');
const SecurityManager = require('./api/security/security-manager');
const performanceMonitor = require('./api/monitoring/performance-monitor');

// Import Redis-backed rate limiting and performance monitoring
const { rateLimiters } = require('./middleware/redis-rate-limiter');
const { middleware: slowRequestMiddleware } = require('./middleware/slow-request-logger');
const { MCPPerformanceAnalytics } = require('./utils/mcp-performance-analytics');

const app = express();
const server = http.createServer(app);
const io = socketIo(server, {
  cors: {
    origin:
      process.env.NODE_ENV === 'production'
        ? [`https://${process.env.DOMAIN || 'primosphere.studio'}`]
        : ['http://localhost:3000', 'http://127.0.0.1:3000'],
    methods: ['GET', 'POST'],
    credentials: true,
  },
  transports: ['websocket', 'polling'],
  pingTimeout: 60000,
  pingInterval: 25000,
});
const PORT = config.server.port;

// Initialize enhanced systems
const securityManager = new SecurityManager();

// Initialize Redis and session management
let redisManager = null;
let authMiddleware = null;

async function initializeRedisSession() {
  try {
    redisManager = await initializeRedis();
    console.log('🔄 Redis manager initialized');
    
    // Initialize enhanced authentication system
    authMiddleware = createAuthMiddleware({ redisManager });
    console.log('🔐 Enhanced authentication system initialized');
    
    return redisManager;
  } catch (error) {
    console.warn('⚠️ Redis initialization failed:', error.message);
    console.log('📦 Using in-memory fallback for sessions');
    
    // Initialize auth middleware without Redis
    authMiddleware = createAuthMiddleware({});
    console.log('🔐 Authentication system initialized (in-memory fallback)');
    
    return null;
  }
}

// Performance monitoring and slow request logging
app.use(performanceMonitor.requestTracker());
app.use(slowRequestMiddleware);

// Initialize MCP Performance Analytics
const mcpAnalytics = new MCPPerformanceAnalytics();

// Trust proxy if in production (for proper IP detection behind reverse proxy)
if (config.server.trustProxy) {
  app.set('trust proxy', 1);
}

// Spotify OAuth configuration
const SPOTIFY_CLIENT_ID = process.env.SPOTIFY_CLIENT_ID;
const SPOTIFY_CLIENT_SECRET = process.env.SPOTIFY_CLIENT_SECRET;

// Environment-aware redirect URI fallback
const getDefaultRedirectUri = () => {
  if (process.env.NODE_ENV === 'production') {
    return `https://${process.env.DOMAIN || 'primosphere.studio'}/auth/callback`;
  }
  return `http://localhost:${PORT}/auth/callback`;
};

const getDefaultFrontendUrl = () => {
  if (process.env.NODE_ENV === 'production') {
    return `https://${process.env.DOMAIN || 'primosphere.studio'}`;
  }
  return `http://localhost:${PORT}`;
};

const SPOTIFY_REDIRECT_URI = process.env.SPOTIFY_REDIRECT_URI || getDefaultRedirectUri();
const FRONTEND_URL = process.env.FRONTEND_URL || getDefaultFrontendUrl();

// Security and performance middleware
app.use(securityManager.securityHeaders);
app.use(securityManager.detectSuspiciousActivity());
app.use(securityManager.validateAndSanitizeInput());

// Compression middleware
if (config.server.compression) {
  app.use(
    compression({
      filter: (req, res) => {
        if (req.headers['x-no-compression']) {
          return false;
        }
        return compression.filter(req, res);
      },
      level: 6,
      threshold: 1024,
    })
  );
}

// Session management with Redis store or memory fallback
let sessionConfig = {
  secret: process.env.SESSION_SECRET || 'fallback-dev-secret-change-in-production',
  name: 'echotune.session',
  resave: false,
  saveUninitialized: false,
  rolling: true,
  cookie: {
    secure: process.env.NODE_ENV === 'production',
    httpOnly: true,
    maxAge: 7 * 24 * 60 * 60 * 1000, // 7 days
    sameSite: process.env.NODE_ENV === 'production' ? 'strict' : 'lax'
  }
};

// Redis session store will be configured during initialization
// This will be updated after Redis initialization
app.use((req, res, next) => {
  if (redisManager) {
    // Use Redis session store
    const redisSession = createRedisSession(redisManager);
    redisSession(req, res, next);
  } else {
    // Use memory session store
    session(sessionConfig)(req, res, next);
  }
});

// Enhanced security headers (replaces basic securityHeaders)
app.use(securityHeaders);

// Global rate limiting with Redis backing
app.use(rateLimiters.global);

// Request logging and monitoring
app.use(requestLogger);

// CORS with production configuration
app.use(corsMiddleware);

// Request size limiting
app.use(requestSizeLimit);

// Body parsing with size limits
app.use(
  express.json({
    limit: config.server.maxRequestSize,
    verify: (req, res, buf) => {
      // Additional payload verification if needed
      req.rawBody = buf;
    },
  })
);
app.use(
  express.urlencoded({
    extended: true,
    limit: config.server.maxRequestSize,
  })
);

// Input sanitization
app.use(sanitizeInput);

// Serve built React application static files first
app.use(
  express.static(path.join(__dirname, '../dist'), {
    maxAge: process.env.NODE_ENV === 'production' ? '1h' : 0,
    etag: true,
    lastModified: true,
    setHeaders: (res, filePath) => {
      if (filePath.endsWith('.js') || filePath.endsWith('.css')) {
        res.setHeader('Cache-Control', 'public, max-age=3600');
      }
    },
  })
);

// Static file serving with caching headers (fallback)
app.use(
  express.static(path.join(__dirname, '../public'), {
    maxAge: process.env.NODE_ENV === 'production' ? '1h' : 0,
    etag: true,
    lastModified: true,
    setHeaders: (res, filePath) => {
      if (filePath.endsWith('.js') || filePath.endsWith('.css')) {
        res.setHeader('Cache-Control', 'public, max-age=3600');
      }
    },
  })
);

// Serve React frontend files
app.use(
  '/frontend',
  express.static(path.join(__dirname, 'frontend'), {
    maxAge: process.env.NODE_ENV === 'production' ? '1h' : 0,
    etag: false,
    setHeaders: (res) => {
      if (process.env.NODE_ENV !== 'production') {
        res.setHeader('Cache-Control', 'no-cache, no-store, must-revalidate');
      }
    },
  })
);

// Serve src directory for JavaScript modules with no-cache in development
app.use(
  '/src',
  express.static(path.join(__dirname), {
    maxAge: process.env.NODE_ENV === 'production' ? '1h' : 0,
    etag: false,
    setHeaders: (res) => {
      if (process.env.NODE_ENV !== 'production') {
        res.setHeader('Cache-Control', 'no-cache, no-store, must-revalidate');
      }
    },
  })
);

// Serve docs directory for API documentation
app.use(
  '/docs',
  express.static(path.join(__dirname, '../docs'), {
    maxAge: process.env.NODE_ENV === 'production' ? '1h' : 0,
    setHeaders: (res, filePath) => {
      if (filePath.endsWith('.yaml') || filePath.endsWith('.yml')) {
        res.setHeader('Content-Type', 'text/yaml');
      }
    },
  })
);

// Database connection middleware
app.use(ensureDatabase);

// Enhanced authentication middleware (replaces extractUser)
app.use((req, res, next) => {
  if (authMiddleware) {
    authMiddleware.extractAuth(req, res, next);
  } else {
    // Fallback to legacy auth
    extractUser(req, res, next);
  }
});

// Development mode bypass for testing
app.use((req, res, next) => {
  if (authMiddleware) {
    authMiddleware.developmentBypass(req, res, next);
  } else {
    next();
  }
});

// Enhanced API routes with new systems
app.use('/api', healthRoutes);

// Add specialized Redis-backed rate limiting to API routes
app.use('/api/chat', rateLimiters.chat);
app.use('/api/recommendations', rateLimiters.api);
app.use('/api/spotify', rateLimiters.spotify);
app.use('/auth', rateLimiters.auth);
app.use('/api/spotify/auth', rateLimiters.auth); // Additional auth endpoint protection

// Enhanced performance monitoring route
app.get('/api/performance', async (req, res) => {
  try {
    const report = performanceMonitor.getPerformanceReport();
    const { getMetrics: getSlowRequestMetrics } = require('./middleware/slow-request-logger');
    const slowRequestMetrics = getSlowRequestMetrics();
    
    // Combine performance data
    const enhancedReport = {
      ...report,
      slow_requests: slowRequestMetrics,
      timestamp: new Date().toISOString()
    };
    
    res.json(enhancedReport);
  } catch (error) {
    res.status(500).json({
      error: 'Failed to get performance report',
      message: error.message
    });
  }
});

// Rate limiter statistics route
app.get('/api/rate-limit/stats', (req, res) => {
  try {
    const stats = {};
    
    for (const [name, limiter] of Object.entries(rateLimiters)) {
      stats[name] = limiter.getStats();
    }
    
    res.json({
      rate_limiters: stats,
      timestamp: new Date().toISOString()
    });
  } catch (error) {
    res.status(500).json({
      error: 'Failed to get rate limiter stats',
      message: error.message
    });
  }
});

// MCP Analytics endpoint
app.get('/api/mcp/analytics', async (req, res) => {
  try {
    const report = await mcpAnalytics.generateMCPReport();
    res.json(report);
  } catch (error) {
    res.status(500).json({
      error: 'Failed to generate MCP analytics report',
      message: error.message
    });
  }
});

// Performance baseline endpoint
app.post('/api/performance/baseline', async (req, res) => {
  try {
    const { PerformanceBaseline } = require('./utils/performance-baseline');
    const options = {
      baseURL: req.body.baseURL || `http://localhost:${PORT}`,
      testDuration: req.body.testDuration || 30000,
      concurrentRequests: req.body.concurrentRequests || 3
    };
    
    const baseline = new PerformanceBaseline(options);
    const results = await baseline.runBaseline();
    
    res.json({
      success: true,
      results: results,
      message: 'Performance baseline completed'
    });
  } catch (error) {
    res.status(500).json({
      error: 'Failed to run performance baseline',
      message: error.message
    });
  }
});

// Enhanced cache statistics route - now includes Redis stats and performance metrics
app.get('/api/cache/stats', async (req, res) => {
  try {
    const cacheStats = await cacheManager.getStats();
    const { getMetrics: getSlowRequestMetrics } = require('./middleware/slow-request-logger');
    const slowRequestMetrics = getSlowRequestMetrics();
    
    res.json({
      cache: cacheStats,
      performance: slowRequestMetrics,
      timestamp: new Date().toISOString()
    });
  } catch (error) {
    res.status(500).json({
      error: 'Failed to get cache stats',
      message: error.message
    });
  }
});

// Redis health check route
app.get('/api/redis/health', async (req, res) => {
  try {
    const redisManager = getRedisManager();
    const health = await redisManager.healthCheck();
    res.json(health);
  } catch (error) {
    res.status(500).json({
      status: 'error',
      error: error.message
    });
  }
});

// Security statistics route (admin only in production)
app.get('/api/security/stats', (req, res) => {
  if (process.env.NODE_ENV === 'production' && !req.user?.isAdmin) {
    return res.status(403).json({ error: 'Admin access required' });
  }
  const stats = securityManager.getSecurityStats();
  res.json(stats);
});

// Store for temporary state (in production, use Redis or database)
const authStates = new Map();

// Utility functions
const generateRandomString = (length) => {
  return crypto
    .randomBytes(Math.ceil(length / 2))
    .toString('hex')
    .slice(0, length);
};

const base64encode = (str) => {
  return Buffer.from(str).toString('base64');
};

// Routes

// Enhanced health check endpoints
const HealthCheckSystem = require('./utils/health-check');
const healthChecker = new HealthCheckSystem();

// Comprehensive health check endpoint
app.get('/health', async (req, res) => {
  try {
    const healthReport = await healthChecker.runAllChecks();

    // For production deployment health checks, only fail on critical errors
    // Warnings and missing optional services should not cause 503s
    const hasCriticalErrors = Object.values(healthReport.checks).some(
      (check) => check.status === 'unhealthy' && !check.optional
    );

    const statusCode = hasCriticalErrors ? 503 : 200;

    res.status(statusCode).json(healthReport);
  } catch (error) {
    res.status(500).json({
      status: 'error',
      message: 'Health check system failure',
      error: error.message,
      timestamp: new Date().toISOString(),
    });
  }
});

// Individual health check endpoints
app.get('/health/:check', async (req, res) => {
  try {
    const checkName = req.params.check;
    const result = await healthChecker.runCheck(checkName);

    const statusCode = result.status === 'healthy' ? 200 : result.status === 'warning' ? 200 : 503;

    res.status(statusCode).json({
      check: checkName,
      ...result,
    });
  } catch (error) {
    res.status(400).json({
      error: 'Invalid health check',
      message: error.message,
      availableChecks: Array.from(healthChecker.checks.keys()),
    });
  }
});

// Simple readiness probe (lightweight check for load balancers)
app.get('/ready', (req, res) => {
  res.status(200).json({
    status: 'ready',
    timestamp: new Date().toISOString(),
    uptime: process.uptime(),
  });
});

// Simple liveness probe (basic application response)
app.get('/alive', (req, res) => {
  res.status(200).json({
    status: 'alive',
    timestamp: new Date().toISOString(),
    pid: process.pid,
  });
});

// Main page - React Application
app.get('/', (req, res) => {
  res.sendFile(path.join(__dirname, '../dist/index.html'));
});

// Legacy interface (for comparison)
app.get('/legacy', (req, res) => {
  res.sendFile(path.join(__dirname, '../public/index.html'));
});

// Spotify authentication initiation
app.get('/auth/spotify', (req, res) => {
  if (!SPOTIFY_CLIENT_ID || !SPOTIFY_CLIENT_SECRET) {
    return res.status(500).json({
      error: 'Spotify credentials not configured',
      message: 'Please set SPOTIFY_CLIENT_ID and SPOTIFY_CLIENT_SECRET environment variables',
    });
  }

  const state = generateRandomString(16);
  const scope =
    'user-read-private user-read-email playlist-modify-public playlist-modify-private user-read-recently-played user-top-read';

  // Store state for verification
  authStates.set(state, {
    timestamp: Date.now(),
    ip: req.ip,
  });

  // Clean up old states (older than 10 minutes)
  const tenMinutesAgo = Date.now() - 10 * 60 * 1000;
  for (const [key, value] of authStates.entries()) {
    if (value.timestamp < tenMinutesAgo) {
      authStates.delete(key);
    }
  }

  const authURL =
    'https://accounts.spotify.com/authorize?' +
    new URLSearchParams({
      response_type: 'code',
      client_id: SPOTIFY_CLIENT_ID,
      scope: scope,
      redirect_uri: SPOTIFY_REDIRECT_URI,
      state: state,
    }).toString();

  res.redirect(authURL);
});

// Spotify OAuth callback
app.get('/auth/callback', async (req, res) => {
  const { code, state, error } = req.query;

  if (error) {
    console.error('Spotify auth error:', error);
    return res.redirect(`${FRONTEND_URL}?error=access_denied`);
  }

  if (!code || !state) {
    return res.redirect(`${FRONTEND_URL}?error=invalid_request`);
  }

  // Verify state
  const storedState = authStates.get(state);
  if (!storedState) {
    return res.redirect(`${FRONTEND_URL}?error=state_mismatch`);
  }

  // Remove used state
  authStates.delete(state);

  try {
    // Exchange code for access token
    const tokenResponse = await axios.post(
      'https://accounts.spotify.com/api/token',
      new URLSearchParams({
        grant_type: 'authorization_code',
        code: code,
        redirect_uri: SPOTIFY_REDIRECT_URI,
      }),
      {
        headers: {
          Authorization: 'Basic ' + base64encode(`${SPOTIFY_CLIENT_ID}:${SPOTIFY_CLIENT_SECRET}`),
          'Content-Type': 'application/x-www-form-urlencoded',
        },
      }
    );

    const { access_token } = tokenResponse.data;
    // Note: refresh_token and expires_in available for future token refresh implementation

    // Get user profile
    const userResponse = await axios.get('https://api.spotify.com/v1/me', {
      headers: {
        Authorization: `Bearer ${access_token}`,
      },
    });

    const userProfile = userResponse.data;

    // In a real application, store these tokens securely in a database
    // For now, we'll redirect with success and include basic user info
    const userInfo = {
      id: userProfile.id,
      display_name: userProfile.display_name,
      email: userProfile.email,
      country: userProfile.country,
      followers: userProfile.followers?.total || 0,
      premium: userProfile.product === 'premium',
    };

    // Redirect to frontend with success
    const encodedUserInfo = encodeURIComponent(JSON.stringify(userInfo));
    res.redirect(`${FRONTEND_URL}?auth=success&user=${encodedUserInfo}`);
  } catch (error) {
    console.error('Token exchange error:', error.response?.data || error.message);
    res.redirect(`${FRONTEND_URL}?error=token_exchange_failed`);
  }
});

// API endpoint to get user's Spotify data (requires authentication in production)
app.post('/api/spotify/recommendations', async (req, res) => {
  try {
    const { access_token, seed_genres, limit = 20, target_features = {} } = req.body;

    if (!access_token) {
      return res.status(401).json({ error: 'Access token required' });
    }

    // Build recommendations query
    const params = new URLSearchParams({
      limit: limit.toString(),
      seed_genres: (seed_genres || ['pop', 'rock']).join(','),
    });

    // Add target audio features if provided
    Object.entries(target_features).forEach(([key, value]) => {
      if (value !== undefined && value !== null) {
        params.append(`target_${key}`, value.toString());
      }
    });

    const response = await axios.get(
      `https://api.spotify.com/v1/recommendations?${params.toString()}`,
      {
        headers: {
          Authorization: `Bearer ${access_token}`,
        },
      }
    );

    res.json({
      recommendations: response.data.tracks,
      seed_genres: seed_genres,
      target_features: target_features,
      status: 'success',
    });
  } catch (error) {
    console.error('Recommendations error:', error.response?.data || error.message);
    res.status(500).json({
      error: 'Failed to get recommendations',
      message: error.response?.data?.error?.message || error.message,
    });
  }
});

// API endpoint to create playlist
app.post('/api/spotify/playlist', async (req, res) => {
  try {
    const { access_token, name, description, tracks, isPublic = false } = req.body;

    if (!access_token || !name || !tracks || !Array.isArray(tracks)) {
      return res.status(400).json({ error: 'Missing required fields' });
    }

    // Get user ID first
    const userResponse = await axios.get('https://api.spotify.com/v1/me', {
      headers: { Authorization: `Bearer ${access_token}` },
    });

    const userId = userResponse.data.id;

    // Create playlist
    const playlistResponse = await axios.post(
      `https://api.spotify.com/v1/users/${userId}/playlists`,
      {
        name: name,
        description: description || 'Created by EchoTune AI',
        public: isPublic,
      },
      {
        headers: {
          Authorization: `Bearer ${access_token}`,
          'Content-Type': 'application/json',
        },
      }
    );

    const playlist = playlistResponse.data;

    // Add tracks to playlist
    if (tracks.length > 0) {
      await axios.post(
        `https://api.spotify.com/v1/playlists/${playlist.id}/tracks`,
        {
          uris: tracks,
        },
        {
          headers: {
            Authorization: `Bearer ${access_token}`,
            'Content-Type': 'application/json',
          },
        }
      );
    }

    res.json({
      playlist: {
        id: playlist.id,
        name: playlist.name,
        description: playlist.description,
        external_url: playlist.external_urls.spotify,
        tracks_added: tracks.length,
      },
      status: 'success',
    });
  } catch (error) {
    console.error('Playlist creation error:', error.response?.data || error.message);
    res.status(500).json({
      error: 'Failed to create playlist',
      message: error.response?.data?.error?.message || error.message,
    });
  }
});

// Chatbot endpoint (basic implementation)
app.post('/api/chat', async (req, res) => {
  try {
    const { message } = req.body;
    // Note: user_context available for future personalization features

    if (!message) {
      return res.status(400).json({ error: 'Message is required' });
    }

    // Simple intent recognition (in production, use proper NLP)
    const lowerMessage = message.toLowerCase();
    let response = '';
    let action = null;

    if (lowerMessage.includes('recommend') || lowerMessage.includes('suggest')) {
      response =
        'I\'d love to recommend some music for you! What mood are you in? Or what genre would you like to explore?';
      action = 'recommend';
    } else if (lowerMessage.includes('playlist')) {
      response =
        'I can help you create a personalized playlist! What would you like to name it and what kind of vibe are you going for?';
      action = 'create_playlist';
    } else if (lowerMessage.includes('mood') || lowerMessage.includes('feel')) {
      response =
        'Tell me more about your mood! Are you looking for something upbeat and energetic, or maybe something more chill and relaxing?';
      action = 'mood_analysis';
    } else if (lowerMessage.includes('hello') || lowerMessage.includes('hi')) {
      response =
        'Hello! I\'m your AI music assistant. I can help you discover new music, create playlists, and find the perfect songs for any mood. What would you like to explore today?';
    } else {
      response =
        'I\'m here to help you with music recommendations and playlist creation! Try asking me to recommend songs for a specific mood or to create a playlist.';
    }

    res.json({
      response: response,
      action: action,
      timestamp: new Date().toISOString(),
    });
  } catch (error) {
    console.error('Chat error:', error);
    res.status(500).json({
      error: 'Failed to process message',
      message: 'Sorry, I encountered an error. Please try again.',
    });
  }
});

// API Routes
// Enhanced authentication routes (replaces legacy auth endpoints)
app.use('/auth', authRoutes);

// Register API routes
app.use('/api/docs', docsRoutes); // API documentation - must come first
app.use('/api/chat', chatRoutes);
app.use('/api/recommendations', recommendationRoutes);
app.use('/api/spotify', spotifyRoutes);
app.use('/api/providers', providersRoutes);
app.use('/api/database', databaseRoutes);
app.use('/api/playlists', playlistRoutes);
app.use('/api/settings', settingsRoutes);
app.use('/api/settings', llmProvidersRoutes); // Enhanced LLM provider management
app.use('/api/settings', advancedSettingsRoutes); // Advanced Settings UI API
app.use('/api/analytics', analyticsRoutes);
app.use('/api/insights', insightsRoutes); // Enhanced Spotify insights with caching and pagination
app.use('/api/feedback', feedbackRoutes); // New feedback system
app.use('/api/music', musicDiscoveryRoutes); // Enhanced music discovery system
app.use('/api/admin', adminRoutes); // MongoDB admin dashboard and tools
app.use('/api/enhanced-mcp', enhancedMCPRoutes); // Enhanced MCP and multimodel capabilities
app.use('/api/workflow', workflowRoutes); // Dynamic workflow management

// Deployment API routes
const deployRoutes = require('./api/routes/deploy');
app.use('/api/deploy', deployRoutes);

// Enhanced real-time features
const realtimeRecommendationsRoutes = require('./api/routes/realtime-recommendations');
const playlistAutomationRoutes = require('./api/routes/playlist-automation');
app.use('/api/recommendations', realtimeRecommendationsRoutes);
app.use('/api/playlists', playlistAutomationRoutes);

// Socket.IO Real-time Chat Integration
const EchoTuneChatbot = require('./chat/chatbot');

// Initialize chatbot for Socket.IO
const chatbotConfig = {
  llmProviders: {
    openai: {
      apiKey: process.env.OPENAI_API_KEY,
      model: process.env.OPENAI_MODEL || 'gpt-3.5-turbo',
    },
    gemini: {
      apiKey: process.env.GEMINI_API_KEY,
      model: process.env.GEMINI_MODEL || 'gemini-1.5-flash',
    },
    azure: {
      apiKey: process.env.AZURE_OPENAI_API_KEY,
      endpoint: process.env.AZURE_OPENAI_ENDPOINT,
      deployment: process.env.AZURE_OPENAI_DEPLOYMENT,
    },
    openrouter: {
      apiKey: process.env.OPENROUTER_API_KEY,
      model: process.env.OPENROUTER_MODEL || 'deepseek/deepseek-r1-0528:free',
    },
  },
  // Determine the best available provider based on API keys - prioritize Gemini
  defaultProvider:
    process.env.DEFAULT_LLM_PROVIDER ||
    (process.env.GEMINI_API_KEY
      ? 'gemini'
      : process.env.OPENAI_API_KEY
        ? 'openai'
        : process.env.OPENROUTER_API_KEY
          ? 'openrouter'
          : 'mock'),
  defaultModel: process.env.DEFAULT_LLM_MODEL || 'gemini-1.5-flash',
  enableMockProvider: true,
};

let socketChatbot = null;

async function initializeSocketChatbot() {
  if (!socketChatbot) {
    socketChatbot = new EchoTuneChatbot(chatbotConfig);
    await socketChatbot.initialize();
    console.log('🔗 Socket.IO Chatbot initialized');
  }
  return socketChatbot;
}

// Socket.IO connection handling
io.on('connection', async (socket) => {
  console.log(`🔗 Client connected: ${socket.id}`);

  try {
    // Initialize chatbot
    const chatbot = await initializeSocketChatbot();

    // Send connection confirmation
    socket.emit('connected', {
      message: 'Connected to EchoTune AI',
      socketId: socket.id,
      timestamp: new Date().toISOString(),
      providers: chatbot.getAvailableProviders(),
    });

    // Handle chat messages
    socket.on('chat_message', async (data) => {
      try {
        const { message, sessionId, provider, userId = `socket_${socket.id}` } = data;

        if (!message) {
          socket.emit('error', { message: 'Message is required' });
          return;
        }

        // Emit typing indicator
        socket.emit('typing_start', { timestamp: new Date().toISOString() });

        let activeSessionId = sessionId;

        // Create session if not provided
        if (!activeSessionId) {
          const session = await chatbot.startConversation(userId, { provider });
          activeSessionId = session.sessionId;
          socket.emit('session_created', { sessionId: activeSessionId });
        }

        // Send message to chatbot
        const response = await chatbot.sendMessage(activeSessionId, message, {
          provider: provider || chatbot.config.defaultProvider,
          userId,
        });

        // Stop typing indicator
        socket.emit('typing_stop');

        // Send response
        socket.emit('chat_response', {
          ...response,
          sessionId: activeSessionId,
          timestamp: new Date().toISOString(),
        });
      } catch (error) {
        console.error('Socket chat error:', error);
        socket.emit('typing_stop');
        socket.emit('error', {
          message: 'Failed to process message',
          error: error.message,
          timestamp: new Date().toISOString(),
        });
      }
    });

    // Handle streaming messages
    socket.on('chat_stream', async (data) => {
      try {
        const { message, sessionId, provider, userId = `socket_${socket.id}` } = data;

        if (!message) {
          socket.emit('error', { message: 'Message is required' });
          return;
        }

        let activeSessionId = sessionId;

        if (!activeSessionId) {
          const session = await chatbot.startConversation(userId, { provider });
          activeSessionId = session.sessionId;
          socket.emit('session_created', { sessionId: activeSessionId });
        }

        // Start streaming
        socket.emit('stream_start', { sessionId: activeSessionId });

        for await (const chunk of chatbot.streamMessage(activeSessionId, message, { provider })) {
          if (chunk.error) {
            socket.emit('stream_error', { error: chunk.error });
            break;
          } else if (chunk.type === 'chunk') {
            socket.emit('stream_chunk', {
              content: chunk.content,
              isPartial: chunk.isPartial,
              sessionId: activeSessionId,
            });
          } else if (chunk.type === 'complete') {
            socket.emit('stream_complete', {
              sessionId: activeSessionId,
              totalTime: chunk.totalTime,
              timestamp: new Date().toISOString(),
            });
            break;
          }
        }
      } catch (error) {
        console.error('Socket stream error:', error);
        socket.emit('stream_error', {
          message: 'Failed to stream message',
          error: error.message,
        });
      }
    });

    // Handle provider switching
    socket.on('switch_provider', async (data) => {
      try {
        const { provider } = data;
        const result = await chatbot.switchProvider(provider);

        socket.emit('provider_switched', {
          success: true,
          provider: result.provider,
          message: `Switched to ${provider}`,
          timestamp: new Date().toISOString(),
        });
      } catch (error) {
        socket.emit('provider_switch_error', {
          message: 'Failed to switch provider',
          error: error.message,
        });
      }
    });

    // Handle disconnect
    socket.on('disconnect', () => {
      console.log(`🔌 Client disconnected: ${socket.id}`);
    });

    // Handle errors
    socket.on('error', (error) => {
      console.error(`Socket error from ${socket.id}:`, error);
    });
  } catch (error) {
    console.error('Socket connection initialization error:', error);
    socket.emit('initialization_error', {
      message: 'Failed to initialize chat service',
      error: error.message,
    });
  }
});

// Error handling middleware
// eslint-disable-next-line no-unused-vars
app.use(errorHandler);

// Catch-all handler for React Router (client-side routing)
app.get('*', (req, res) => {
  // Only serve the React app for non-API routes
  if (!req.path.startsWith('/api/') && !req.path.startsWith('/auth/')) {
    res.sendFile(path.join(__dirname, '../dist/index.html'));
  } else {
    // Let the 404 handler take care of API routes
    res.status(404).json({
      error: 'Not found',
      message: 'The requested resource was not found',
    });
  }
});

// 404 handler (this will no longer be reached for non-API routes)
app.use((req, res) => {
  res.status(404).json({
    error: 'Not found',
    message: 'The requested resource was not found',
  });
});

// Start server
server.listen(PORT, '0.0.0.0', async () => {
  console.log(`🎵 EchoTune AI Server running on port ${PORT}`);
  console.log(`🌐 Environment: ${process.env.NODE_ENV || 'development'}`);
  console.log(`🔑 Spotify configured: ${!!(SPOTIFY_CLIENT_ID && SPOTIFY_CLIENT_SECRET)}`);
  console.log(`🔐 Auth mode: ${process.env.AUTH_DEVELOPMENT_MODE === 'true' ? 'Development' : 'Production JWT'}`);

  // Initialize Redis first
  try {
    redisManager = await initializeRedisSession();
    if (redisManager && redisManager.useRedis) {
      console.log('💾 Redis initialized for sessions and caching');
      
      // Initialize auth routes with Redis
      initializeAuthRoutes(redisManager);
      console.log('🔐 Auth routes initialized with Redis backing');
    } else {
      console.log('💾 Using in-memory fallback for sessions and caching');
      
      // Initialize auth routes without Redis
      initializeAuthRoutes();
      console.log('🔐 Auth routes initialized with in-memory storage');
    }
  } catch (error) {
    console.warn('⚠️ Redis setup failed:', error.message);
    
    // Initialize auth routes without Redis
    initializeAuthRoutes();
    console.log('🔐 Auth routes initialized (fallback mode)');
  }

  // Initialize database manager with fallback support
  try {
    const databaseManager = require('./database/database-manager');
    // const llmProviderManager = require('./chat/llm-provider-manager');

    // Initialize database manager
    const dbInitialized = await databaseManager.initialize();
    if (dbInitialized) {
      console.log('🗄️ Database manager initialized successfully');
      const dbInfo = databaseManager.getActiveDatabase();
      console.log(`📊 Active databases: ${dbInfo.databases.join(', ')}`);
      if (dbInfo.fallbackMode) {
        console.log('📦 Running in fallback mode (SQLite)');
      }

      // Set global database reference for health checks and legacy compatibility
      if (databaseManager.mongodb) {
        global.db = databaseManager.getMongoDatabase();
        global.databaseManager = databaseManager;
        console.log('🔗 Global database reference set for health checks');
        console.log('🔍 Debug: databaseManager.mongodb exists:', !!databaseManager.mongodb);
        console.log('🔍 Debug: global.db exists:', !!global.db);
        console.log('🔍 Debug: Database name:', global.db ? global.db.databaseName : 'null');
      } else {
        console.warn('⚠️ MongoDB not available, cannot set global database reference');
      }
    } else {
      console.error('❌ Database initialization failed - running without database');
    }

    // Initialize LLM provider manager
    console.log('🤖 LLM Provider Manager: Using existing chat system');
    const llmProviderManager = require('./chat/llm-provider-manager');
    try {
      await llmProviderManager.initialize();
      console.log('✅ LLM Provider Manager initialized successfully');
      const providerStatus = llmProviderManager.getProviderStatus();
      const available = Object.values(providerStatus.providers).filter((p) => p.available).length;
      console.log(`🔌 Available LLM providers: ${available}`);
      console.log(`🎯 Active provider: ${providerStatus.currentProvider}`);
    } catch (error) {
      console.warn('⚠️ LLM Provider Manager initialization warning:', error.message);
      console.log('📦 Running with default mock provider for chat functionality');
    }
    // } else {
    //     console.error('❌ LLM Provider Manager initialization failed');
    // }
    console.log('🤖 LLM Provider Manager: Using existing chat system');
  } catch (error) {
    console.error('❌ System initialization failed:', error.message);
  }

  if (process.env.NODE_ENV !== 'production') {
    console.log(`🔗 Local access: http://localhost:${PORT}`);
    console.log(`🎤 Health check: http://localhost:${PORT}/health`);
    console.log(`🤖 Chat API: http://localhost:${PORT}/api/chat`);
    console.log(`📡 Socket.IO: ws://localhost:${PORT}`);
    console.log(`🎯 Recommendations API: http://localhost:${PORT}/api/recommendations`);
    console.log(`🎵 Spotify API: http://localhost:${PORT}/api/spotify`);
  }
});

module.exports = app;<|MERGE_RESOLUTION|>--- conflicted
+++ resolved
@@ -14,7 +14,6 @@
 // Import Redis and session management
 const session = require('express-session');
 const { initializeRedis, getRedisManager } = require('./utils/redis');
-const { createRedisSession } = require('./auth/redis-session-store');
 
 // Import configuration and validation
 const { validateProductionConfig, getEnvironmentConfig } = require('./config/production');
@@ -46,14 +45,7 @@
 const docsRoutes = require('./api/routes/docs'); // API documentation
 const adminRoutes = require('./api/routes/admin'); // MongoDB admin dashboard and tools
 const enhancedMCPRoutes = require('./api/routes/enhanced-mcp'); // Enhanced MCP and multimodel capabilities
-<<<<<<< HEAD
-// Import enhanced authentication system
-const { createAuthMiddleware } = require('./auth/auth-middleware');
-const { router: authRoutes, initializeAuthRoutes } = require('./auth/auth-routes');
-
-=======
 const workflowRoutes = require('../agent-workflow/workflow-api'); // Dynamic workflow management
->>>>>>> 9e136dea
 const {
   extractUser,
   ensureDatabase,
@@ -103,26 +95,15 @@
 
 // Initialize Redis and session management
 let redisManager = null;
-let authMiddleware = null;
 
 async function initializeRedisSession() {
   try {
     redisManager = await initializeRedis();
     console.log('🔄 Redis manager initialized');
-    
-    // Initialize enhanced authentication system
-    authMiddleware = createAuthMiddleware({ redisManager });
-    console.log('🔐 Enhanced authentication system initialized');
-    
     return redisManager;
   } catch (error) {
     console.warn('⚠️ Redis initialization failed:', error.message);
     console.log('📦 Using in-memory fallback for sessions');
-    
-    // Initialize auth middleware without Redis
-    authMiddleware = createAuthMiddleware({});
-    console.log('🔐 Authentication system initialized (in-memory fallback)');
-    
     return null;
   }
 }
@@ -183,7 +164,7 @@
 }
 
 // Session management with Redis store or memory fallback
-let sessionConfig = {
+const sessionConfig = {
   secret: process.env.SESSION_SECRET || 'fallback-dev-secret-change-in-production',
   name: 'echotune.session',
   resave: false,
@@ -197,18 +178,8 @@
   }
 };
 
-// Redis session store will be configured during initialization
-// This will be updated after Redis initialization
-app.use((req, res, next) => {
-  if (redisManager) {
-    // Use Redis session store
-    const redisSession = createRedisSession(redisManager);
-    redisSession(req, res, next);
-  } else {
-    // Use memory session store
-    session(sessionConfig)(req, res, next);
-  }
-});
+// Note: Redis session store will be configured during initialization
+app.use(session(sessionConfig));
 
 // Enhanced security headers (replaces basic securityHeaders)
 app.use(securityHeaders);
@@ -317,24 +288,8 @@
 // Database connection middleware
 app.use(ensureDatabase);
 
-// Enhanced authentication middleware (replaces extractUser)
-app.use((req, res, next) => {
-  if (authMiddleware) {
-    authMiddleware.extractAuth(req, res, next);
-  } else {
-    // Fallback to legacy auth
-    extractUser(req, res, next);
-  }
-});
-
-// Development mode bypass for testing
-app.use((req, res, next) => {
-  if (authMiddleware) {
-    authMiddleware.developmentBypass(req, res, next);
-  } else {
-    next();
-  }
-});
+// User extraction middleware for all routes
+app.use(extractUser);
 
 // Enhanced API routes with new systems
 app.use('/api', healthRoutes);
@@ -842,9 +797,6 @@
 });
 
 // API Routes
-// Enhanced authentication routes (replaces legacy auth endpoints)
-app.use('/auth', authRoutes);
-
 // Register API routes
 app.use('/api/docs', docsRoutes); // API documentation - must come first
 app.use('/api/chat', chatRoutes);
@@ -1112,23 +1064,11 @@
     redisManager = await initializeRedisSession();
     if (redisManager && redisManager.useRedis) {
       console.log('💾 Redis initialized for sessions and caching');
-      
-      // Initialize auth routes with Redis
-      initializeAuthRoutes(redisManager);
-      console.log('🔐 Auth routes initialized with Redis backing');
     } else {
       console.log('💾 Using in-memory fallback for sessions and caching');
-      
-      // Initialize auth routes without Redis
-      initializeAuthRoutes();
-      console.log('🔐 Auth routes initialized with in-memory storage');
     }
   } catch (error) {
     console.warn('⚠️ Redis setup failed:', error.message);
-    
-    // Initialize auth routes without Redis
-    initializeAuthRoutes();
-    console.log('🔐 Auth routes initialized (fallback mode)');
   }
 
   // Initialize database manager with fallback support
